%% Copyright (c) 2012-2014, Aetrion LLC
%%
%% Permission to use, copy, modify, and/or distribute this software for any
%% purpose with or without fee is hereby granted, provided that the above
%% copyright notice and this permission notice appear in all copies.
%%
%% THE SOFTWARE IS PROVIDED "AS IS" AND THE AUTHOR DISCLAIMS ALL WARRANTIES
%% WITH REGARD TO THIS SOFTWARE INCLUDING ALL IMPLIED WARRANTIES OF
%% MERCHANTABILITY AND FITNESS. IN NO EVENT SHALL THE AUTHOR BE LIABLE FOR
%% ANY SPECIAL, DIRECT, INDIRECT, OR CONSEQUENTIAL DAMAGES OR ANY DAMAGES
%% WHATSOEVER RESULTING FROM LOSS OF USE, DATA OR PROFITS, WHETHER IN AN
%% ACTION OF CONTRACT, NEGLIGENCE OR OTHER TORTIOUS ACTION, ARISING OUT OF
%% OR IN CONNECTION WITH THE USE OR PERFORMANCE OF THIS SOFTWARE.

%% @doc A basic packet cache that is used to avoid multiple lookups for the
%% same question received within the cache TTL.
%%
%% The cache is swept for old cache data at regular intervals.
-module(erldns_packet_cache).

-behavior(gen_server).

% API
-export([start_link/0, get/2, get/3, put/3, sweep/0, clear/0, stop/0]).

% Gen server hooks
-export([init/1,
         handle_call/3,
         handle_cast/2,
         handle_info/2,
         terminate/2,
         code_change/3
        ]).

-define(SERVER, ?MODULE).
-define(ENABLED, true).
-define(SWEEP_INTERVAL, 1000 * 60 * 3). % Every 3 minutes

-record(state, {
          ttl :: non_neg_integer(),
          tref :: timer:tref()
         }).

% Public API

%% @doc Start the cache.
-spec start_link() -> any().
start_link() ->
  gen_server:start_link({local, ?SERVER}, ?MODULE, [], []).

%% @doc Try to retrieve a cached response for the given question.
-spec get(dns:question(), [dns:optrr()]) -> {ok, dns:message()} | {error, cache_expired} | {error, cache_miss}.
get(Question, OptRR) ->
  get(Question, OptRR, unknown).

%% @doc Try to retrieve a cached response for the given question sent
%% by the given host.
<<<<<<< HEAD
-spec get(dns:question(), [dns:optrr()], dns:ip()) -> {ok, dns:message()} | {error, cache_expired} | {error, cache_miss}.
get(Question, OptRR, _Host) ->
  Key = [Question, OptRR],
  %lager:debug("Get packet from cache for ~p", [Key]),
  case ets:lookup(packet_cache, Key) of
    [{Key, {Response, ExpiresAt}}] ->
=======
-spec get(dns:question(), dns:ip()) -> {ok, dns:message()} | {error, cache_expired} | {error, cache_miss}.
get(Question, _Host) ->
  case erldns_storage:select(packet_cache, Question) of
    [{Question, {Response, ExpiresAt}}] ->
>>>>>>> 83ab3d66
      case timestamp() > ExpiresAt of
        true ->
          folsom_metrics:notify(cache_expired_meter, 1),
          {error, cache_expired};
        false ->
          folsom_metrics:notify(cache_hit_meter, 1),
          {ok, Response}
      end;
    _ ->
      folsom_metrics:notify(cache_miss_meter, 1),
      {error, cache_miss}
  end.

%% @doc Put the response in the cache for the given question.
-spec put(dns:question(), [dns:optrr()], dns:message()) -> ok.
put(Question, OptRR, Response) ->
  Key = [Question, OptRR],
  case ?ENABLED of
    true ->
      %lager:debug("Set packet in cache for ~p", [Key]),
      gen_server:call(?SERVER, {set_packet, [Key, Response]});
    _ ->
      %lager:debug("Packet cache not enabled (Q: ~p)", [Question]),
      ok
  end.

%% @doc Remove all old cached packets from the cache.
-spec sweep() -> any().
sweep() ->
  gen_server:cast(?SERVER, sweep).

%% @doc Clean the cache
-spec clear() -> any().
clear() ->
  gen_server:cast(?SERVER, clear).

%% @doc Stop the cache
-spec stop() -> any().
stop() ->
  gen_server:call(?SERVER, stop).

%% Gen server hooks
-spec init([non_neg_integer()]) -> {ok, #state{}}.
init([]) ->
  init([20]);
init([TTL]) ->
  erldns_storage:create(packet_cache),
  {ok, Tref} = timer:apply_interval(?SWEEP_INTERVAL, ?MODULE, sweep, []),
  {ok, #state{ttl = TTL, tref = Tref}}.

<<<<<<< HEAD
handle_call({set_packet, [Key, Response]}, _From, State) ->
  ets:insert(packet_cache, {Key, {Response, timestamp() + State#state.ttl}}),
=======
handle_call({set_packet, [Question, Response]}, _From, State) ->
  erldns_storage:insert(packet_cache, {Question, {Response, timestamp() + State#state.ttl}}),
>>>>>>> 83ab3d66
  {reply, ok, State};

handle_call(stop, _From, State) ->
  {stop, normal, ok, State}.

handle_cast(sweep, State) ->
  Keys = erldns_storage:select(packet_cache, [{{'$1', {'_', '$2'}}, [{'<', '$2', timestamp() - 10}], ['$1']}]),
  lists:foreach(fun(K) -> erldns_storage:delete(packet_cache, K) end, Keys),
  {noreply, State};

handle_cast(clear, State) ->
  erldns_storage:empty_table(packet_cache),
  {noreply, State}.

handle_info(_Message, State) ->
  {noreply, State}.

terminate(_Reason, _State) ->
  erldns_storage:delete_table(packet_cache),
  ok.

code_change(_PreviousVersion, State, _Extra) ->
  {ok, State}.

timestamp() ->
  {TM, TS, _} = os:timestamp(),
  (TM * 1000000) + TS.<|MERGE_RESOLUTION|>--- conflicted
+++ resolved
@@ -55,19 +55,11 @@
 
 %% @doc Try to retrieve a cached response for the given question sent
 %% by the given host.
-<<<<<<< HEAD
 -spec get(dns:question(), [dns:optrr()], dns:ip()) -> {ok, dns:message()} | {error, cache_expired} | {error, cache_miss}.
 get(Question, OptRR, _Host) ->
   Key = [Question, OptRR],
-  %lager:debug("Get packet from cache for ~p", [Key]),
-  case ets:lookup(packet_cache, Key) of
+  case erldns_storage:select(packet_cache, Key) of
     [{Key, {Response, ExpiresAt}}] ->
-=======
--spec get(dns:question(), dns:ip()) -> {ok, dns:message()} | {error, cache_expired} | {error, cache_miss}.
-get(Question, _Host) ->
-  case erldns_storage:select(packet_cache, Question) of
-    [{Question, {Response, ExpiresAt}}] ->
->>>>>>> 83ab3d66
       case timestamp() > ExpiresAt of
         true ->
           folsom_metrics:notify(cache_expired_meter, 1),
@@ -118,13 +110,8 @@
   {ok, Tref} = timer:apply_interval(?SWEEP_INTERVAL, ?MODULE, sweep, []),
   {ok, #state{ttl = TTL, tref = Tref}}.
 
-<<<<<<< HEAD
 handle_call({set_packet, [Key, Response]}, _From, State) ->
-  ets:insert(packet_cache, {Key, {Response, timestamp() + State#state.ttl}}),
-=======
-handle_call({set_packet, [Question, Response]}, _From, State) ->
-  erldns_storage:insert(packet_cache, {Question, {Response, timestamp() + State#state.ttl}}),
->>>>>>> 83ab3d66
+  erldns_storage:insert(packet_cache, {Key, {Response, timestamp() + State#state.ttl}}),
   {reply, ok, State};
 
 handle_call(stop, _From, State) ->
